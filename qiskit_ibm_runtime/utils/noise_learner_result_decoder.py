--- conflicted
+++ resolved
@@ -30,11 +30,6 @@
 
         data = []
         for layer in decoded["data"]:
-<<<<<<< HEAD
-            error = PauliLindbladError(layer[1]["generators"], layer[1]["rates"])
-            datum = LayerError(layer[0]["circuit"], layer[0]["qubits"], error)
-            data.append(datum)
-=======
             if isinstance(layer, LayerError):
                 data.append(layer)
             else:
@@ -42,6 +37,5 @@
                 error = PauliLindbladError(layer[1]["generators"], layer[1]["rates"])
                 datum = LayerError(layer[0]["circuit"], layer[0]["qubits"], error)
                 data.append(datum)
->>>>>>> 3ea7e3c6
 
         return NoiseLearnerResult(data=data, metadata=decoded["metadata"])