--- conflicted
+++ resolved
@@ -12,11 +12,7 @@
 
 """Resilience options."""
 
-<<<<<<< HEAD
-from typing import List, Sequence, Literal, Union, Optional
-=======
-from typing import Literal, Union
->>>>>>> 05bb9e14
+from typing import List, Literal, Union
 from dataclasses import asdict
 
 from pydantic import model_validator, Field
